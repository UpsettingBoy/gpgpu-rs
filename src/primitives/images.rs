use std::marker::PhantomData;

use thiserror::Error;
use wgpu::{util::DeviceExt, MapMode};

use crate::{primitives::buffers, GpuConstImage, GpuImage};

use super::{ImgOps, PixelInfo};

// TODO https://github.com/bitflags/bitflags/issues/180
const GPU_IMAGE_USAGES: wgpu::TextureUsages = wgpu::TextureUsages::from_bits_truncate(
    wgpu::TextureUsages::STORAGE_BINDING.bits()
        | wgpu::TextureUsages::COPY_SRC.bits()
        | wgpu::TextureUsages::COPY_DST.bits(),
);
const GPU_CONST_IMAGE_USAGES: wgpu::TextureUsages = wgpu::TextureUsages::from_bits_truncate(
    wgpu::TextureUsages::TEXTURE_BINDING.bits() | wgpu::TextureUsages::COPY_DST.bits(),
);

#[derive(Error, Debug)]
pub enum ImageOutputError {
    #[error(transparent)]
    BufferError(#[from] crate::primitives::buffers::BufferError),
    #[error(
        "Output is too small (required size {required} bytes, current size {current} bytes). "
    )]
    BufferTooSmall { required: usize, current: usize },
}

#[derive(Error, Debug)]
pub enum ImageInputError {
    #[error("Input does not contains an integer number of pixels.")]
    NotIntegerPixelNumber,
    #[error("Input does not contains an integer number of rows.")]
    NotIntegerRowNumber,
}

impl<'fw, P> ImgOps<'fw> for GpuImage<'fw, P>
where
    P: PixelInfo,
{
    fn as_binding_resource(&self) -> wgpu::BindingResource {
        wgpu::BindingResource::TextureView(&self.full_view)
    }

    fn as_gpu_texture(&self) -> &wgpu::Texture {
        &self.texture
    }

    fn get_wgpu_extent3d(&self) -> wgpu::Extent3d {
        self.size
    }

    fn dimensions(&self) -> (u32, u32) {
        (self.size.width, self.size.height)
    }

    fn new(fw: &'fw crate::Framework, width: u32, height: u32) -> Self {
        let size = wgpu::Extent3d {
            width,
            height,
            depth_or_array_layers: 1,
        };

        let format = P::wgpu_format();

        let texture = fw.device.create_texture(&wgpu::TextureDescriptor {
            label: Some("GpuImage::new"),
            size,
            dimension: wgpu::TextureDimension::D2,
            mip_level_count: 1,
            sample_count: 1,
            format,
            usage: GPU_IMAGE_USAGES,
        });

        let full_view = texture.create_view(&wgpu::TextureViewDescriptor::default());

        Self {
            fw,
            texture,
            size,
            full_view,
            pixel: PhantomData,
        }
    }

    fn from_bytes(fw: &'fw crate::Framework, data: &[u8], width: u32, height: u32) -> Self {
        let size = wgpu::Extent3d {
            width,
            height,
            depth_or_array_layers: 1,
        };

        let format = P::wgpu_format();

        let texture = fw.device.create_texture_with_data(
            &fw.queue,
            &wgpu::TextureDescriptor {
                label: Some("GpuImage::from_bytes"),
                size,
                dimension: wgpu::TextureDimension::D2,
                mip_level_count: 1,
                sample_count: 1,
                format,
                usage: GPU_IMAGE_USAGES,
            },
            data,
        );

        let full_view = texture.create_view(&Default::default());

        Self {
            fw,
            texture,
            size,
            full_view,
            pixel: PhantomData,
        }
    }

    /// Constructs an image from a [`wgpu::Texture`] and its [`wgpu::Extent3d`].
    ///
    /// # Safety
    /// If any of the following conditions are not satisfied, the image will
    /// panic at any time during its usage.
    /// - `texture` needs to be `wgpu::TextureUsages::STORAGE_BINDING`, `wgpu::TextureUsages::COPY_SRC`,
    ///   and `wgpu::TextureUsages::COPY_DST`` usable.
    /// - `T` needs to be the exact same codification `texture` is.
    /// - `dimensions` needs to have the exact `width` and `height` of `texture` and `depth_or_array_layers = 1`
    fn from_gpu_parts(
        fw: &'fw crate::Framework,
        texture: wgpu::Texture,
        dimensions: wgpu::Extent3d,
    ) -> Self {
        let full_view = texture.create_view(&Default::default());

        Self {
            fw,
            texture,
            size: dimensions,
            full_view,
            pixel: PhantomData,
        }
    }

    fn into_gpu_parts(self) -> (wgpu::Texture, wgpu::Extent3d) {
        (self.texture, self.size)
    }
}

impl<'fw, P> GpuImage<'fw, P>
where
    P: PixelInfo,
{
    /// Pulls some elements from the [`GpuImage`] into `buf`, returning how many pixels were read.
    pub async fn read(&self, buf: &mut [u8]) -> Result<usize, ImageOutputError> {
        use std::num::NonZeroU32;

        let (width, height) = self.dimensions();

        let img_bytes = (width * height) as usize * P::byte_size();

        if buf.len() < img_bytes {
            return Err(ImageOutputError::BufferTooSmall {
                required: img_bytes,
                current: buf.len(),
            });
        }

        let bytes_per_pixel = P::byte_size() as u32;
        let unpadded_bytes_per_row = self.size.width * bytes_per_pixel;
        let align = wgpu::COPY_BYTES_PER_ROW_ALIGNMENT;
        let padded_bytes_per_row_padding = (align - unpadded_bytes_per_row % align) % align;
        let padded_bytes_per_row = unpadded_bytes_per_row + padded_bytes_per_row_padding;

        let staging_size = (padded_bytes_per_row * self.size.height) as usize;

        let staging = self.fw.device.create_buffer(&wgpu::BufferDescriptor {
            label: Some("GpuImage::read"),
            size: staging_size as u64,
            usage: wgpu::BufferUsages::COPY_SRC
                | wgpu::BufferUsages::COPY_DST
                | wgpu::BufferUsages::MAP_READ,
            mapped_at_creation: false,
        });

        let mut encoder = self
            .fw
            .device
            .create_command_encoder(&wgpu::CommandEncoderDescriptor {
                label: Some("GpuImage::read"),
            });

        let copy_texture = wgpu::ImageCopyTexture {
            aspect: wgpu::TextureAspect::All,
            mip_level: 0,
            origin: wgpu::Origin3d::ZERO,
            texture: &self.texture,
        };

        let copy_buffer = wgpu::ImageCopyBuffer {
            buffer: &staging,
            layout: wgpu::ImageDataLayout {
                offset: 0,
                bytes_per_row: NonZeroU32::new(padded_bytes_per_row),
                rows_per_image: None,
            },
        };

        encoder.copy_texture_to_buffer(copy_texture, copy_buffer, self.size);

        self.fw.queue.submit(Some(encoder.finish()));

<<<<<<< HEAD
        let download = wgpu::util::DownloadBuffer::read_buffer(
            &self.fw.device,
            &self.fw.queue,
            &staging.slice(..),
        )
        .await
        .map_err(super::buffers::BufferError::AsyncMapError)?;
=======
        let download = staging.slice(..);

        let (tx, rx) = futures::channel::oneshot::channel();
        download.map_async(MapMode::Read, |result| {
            tx.send(result).expect("GpuImage reading error!");
        });
        rx.await
            .expect("GpuBuffer futures::channel::oneshot error")
            .map_err(|e| ImageOutputError::BufferError(buffers::BufferError::AsyncMapError(e)))?;
>>>>>>> dfb32d5b

        let bytes_read: usize = download
            .get_mapped_range()
            .chunks(padded_bytes_per_row as usize)
            .zip(buf.chunks_mut(unpadded_bytes_per_row as usize))
            .map(|(src, dest)| {
                dest.copy_from_slice(&src[0..unpadded_bytes_per_row as usize]);
                dest.len()
            })
            .sum();

        Ok(bytes_read / P::byte_size())
    }

    /// Pulls all the pixels from the [`GpuImage`] into a [`Vec`].
    pub async fn read_vec(&self) -> Result<Vec<u8>, ImageOutputError> {
        let (width, height) = self.dimensions();
        let img_pixels = (width * height) as usize * P::byte_size();

        let mut buf = vec![0u8; img_pixels];
        self.read(&mut buf).await?;

        Ok(buf)
    }

    /// Blocking version of `GpuImage::read()`.
    pub fn read_blocking(&self, buf: &mut [u8]) -> Result<usize, ImageOutputError> {
        futures::executor::block_on(self.read(buf))
    }

    /// Blocking version of `GpuImage::read_vec()`.
    pub fn read_vec_blocking(&self) -> Result<Vec<u8>, ImageOutputError> {
        futures::executor::block_on(self.read_vec())
    }

    /// Writes a buffer into this [`GpuImage`], returning how many pixels were written. The operation is instantly offloaded.
    ///
    /// This function will attempt to write the entire contents of `buf`, unless its capacity
    /// exceeds the one of the image, in which case the first `width * height` pixels are written.
    pub fn write(&self, buf: &[u8]) -> Result<usize, ImageInputError> {
        use std::num::NonZeroU32;

        if buf.len() % P::byte_size() != 0 {
            return Err(ImageInputError::NotIntegerPixelNumber);
        }
        if buf.len() % (P::byte_size() * self.size.width as usize) != 0 {
            return Err(ImageInputError::NotIntegerRowNumber);
        }

        let image_bytes = P::byte_size() * (self.size.width * self.size.height) as usize;

        let (write_buf, size) = match buf.len().cmp(&image_bytes) {
            std::cmp::Ordering::Less => (
                buf,
                wgpu::Extent3d {
                    width: self.size.width,
                    height: (buf.len() / P::byte_size()) as u32 / self.size.width,
                    depth_or_array_layers: 1,
                },
            ),
            std::cmp::Ordering::Equal => (buf, self.size),
            std::cmp::Ordering::Greater => (&buf[..image_bytes], self.size),
        };

        self.fw.queue.write_texture(
            self.texture.as_image_copy(),
            write_buf,
            wgpu::ImageDataLayout {
                offset: 0,
                bytes_per_row: Some(
                    NonZeroU32::new(P::byte_size() as u32 * self.size.width)
                        .expect("Could not create a NonZeroU32."),
                ),
                rows_per_image: None,
            },
            size,
        );

        let encoder = self
            .fw
            .device
            .create_command_encoder(&wgpu::CommandEncoderDescriptor {
                label: Some("GpuImage::write"),
            });

        self.fw.queue.submit(Some(encoder.finish()));

        Ok((size.width * size.height) as usize)
    }
}

impl<'fw, P> ImgOps<'fw> for GpuConstImage<'fw, P>
where
    P: PixelInfo,
{
    fn as_binding_resource(&self) -> wgpu::BindingResource {
        wgpu::BindingResource::TextureView(&self.full_view)
    }

    fn as_gpu_texture(&self) -> &wgpu::Texture {
        &self.texture
    }

    fn get_wgpu_extent3d(&self) -> wgpu::Extent3d {
        self.size
    }

    fn dimensions(&self) -> (u32, u32) {
        (self.size.width, self.size.height)
    }

    fn new(fw: &'fw crate::Framework, width: u32, height: u32) -> Self {
        let size = wgpu::Extent3d {
            width,
            height,
            depth_or_array_layers: 1,
        };

        let format = P::wgpu_format();

        let texture = fw.device.create_texture(&wgpu::TextureDescriptor {
            label: Some("GpuConstImage::new"),
            size,
            dimension: wgpu::TextureDimension::D2,
            mip_level_count: 1,
            sample_count: 1,
            format,
            usage: GPU_CONST_IMAGE_USAGES,
        });

        let full_view = texture.create_view(&wgpu::TextureViewDescriptor::default());

        Self {
            fw,
            texture,
            size,
            full_view,
            pixel: PhantomData,
        }
    }

    fn from_bytes(fw: &'fw crate::Framework, data: &[u8], width: u32, height: u32) -> Self {
        let size = wgpu::Extent3d {
            width,
            height,
            depth_or_array_layers: 1,
        };

        let format = P::wgpu_format();

        let texture = fw.device.create_texture_with_data(
            &fw.queue,
            &wgpu::TextureDescriptor {
                label: Some("GpuConstImage::from_bytes"),
                size,
                dimension: wgpu::TextureDimension::D2,
                mip_level_count: 1,
                sample_count: 1,
                format,
                usage: GPU_CONST_IMAGE_USAGES,
            },
            data,
        );

        let full_view = texture.create_view(&Default::default());

        Self {
            fw,
            texture,
            size,
            full_view,
            pixel: PhantomData,
        }
    }

    /// Constructs an image from a [`wgpu::Texture`] and its [`wgpu::Extent3d`].
    ///
    /// # Safety
    /// If any of the following conditions are not satisfied, the image will
    /// panic at any time during its usage.
    /// - `texture` needs to be `wgpu::TextureUsages::TEXTURE_BINDING` and `wgpu::TextureUsages::COPY_SRC` usable.
    /// - `T` needs to be the exact same codification `texture` is.
    /// - `dimensions` needs to have the exact `width` and `height` of `texture` and `depth_or_array_layers = 1`
    fn from_gpu_parts(
        fw: &'fw crate::Framework,
        texture: wgpu::Texture,
        dimensions: wgpu::Extent3d,
    ) -> Self {
        let full_view = texture.create_view(&Default::default());

        Self {
            fw,
            texture,
            size: dimensions,
            full_view,
            pixel: PhantomData,
        }
    }

    fn into_gpu_parts(self) -> (wgpu::Texture, wgpu::Extent3d) {
        (self.texture, self.size)
    }
}

impl<'fw, P> GpuConstImage<'fw, P>
where
    P: PixelInfo,
{
    /// Writes a buffer into this [`GpuConstImage`], returning how many pixels were written. The operation is instantly offloaded.
    ///
    /// This function will attempt to write the entire contents of `buf`, unless its capacity
    /// exceeds the one of the image, in which case the first `width * height` pixels are written.
    pub fn write(&self, buf: &[u8]) -> Result<usize, ImageInputError> {
        use std::num::NonZeroU32;

        if buf.len() % P::byte_size() != 0 {
            return Err(ImageInputError::NotIntegerPixelNumber);
        }
        if buf.len() % (P::byte_size() * self.size.width as usize) != 0 {
            return Err(ImageInputError::NotIntegerRowNumber);
        }

        let image_bytes = P::byte_size() * (self.size.width * self.size.height) as usize;

        let (write_buf, size) = match buf.len().cmp(&image_bytes) {
            std::cmp::Ordering::Less => (
                buf,
                wgpu::Extent3d {
                    width: self.size.width,
                    height: buf.len() as u32 / self.size.width,
                    depth_or_array_layers: 1,
                },
            ),
            std::cmp::Ordering::Equal => (buf, self.size),
            std::cmp::Ordering::Greater => (&buf[..image_bytes], self.size),
        };

        self.fw.queue.write_texture(
            self.texture.as_image_copy(),
            write_buf,
            wgpu::ImageDataLayout {
                offset: 0,
                bytes_per_row: Some(
                    NonZeroU32::new(P::byte_size() as u32 * self.size.width)
                        .expect("Could not create a NonZeroU32."),
                ),
                rows_per_image: None,
            },
            size,
        );

        let encoder = self
            .fw
            .device
            .create_command_encoder(&wgpu::CommandEncoderDescriptor {
                label: Some("GpuConstImage::write"),
            });

        self.fw.queue.submit(Some(encoder.finish()));

        Ok((size.width * size.height) as usize)
    }
}
<|MERGE_RESOLUTION|>--- conflicted
+++ resolved
@@ -1,496 +1,486 @@
-use std::marker::PhantomData;
-
-use thiserror::Error;
-use wgpu::{util::DeviceExt, MapMode};
-
-use crate::{primitives::buffers, GpuConstImage, GpuImage};
-
-use super::{ImgOps, PixelInfo};
-
-// TODO https://github.com/bitflags/bitflags/issues/180
-const GPU_IMAGE_USAGES: wgpu::TextureUsages = wgpu::TextureUsages::from_bits_truncate(
-    wgpu::TextureUsages::STORAGE_BINDING.bits()
-        | wgpu::TextureUsages::COPY_SRC.bits()
-        | wgpu::TextureUsages::COPY_DST.bits(),
-);
-const GPU_CONST_IMAGE_USAGES: wgpu::TextureUsages = wgpu::TextureUsages::from_bits_truncate(
-    wgpu::TextureUsages::TEXTURE_BINDING.bits() | wgpu::TextureUsages::COPY_DST.bits(),
-);
-
-#[derive(Error, Debug)]
-pub enum ImageOutputError {
-    #[error(transparent)]
-    BufferError(#[from] crate::primitives::buffers::BufferError),
-    #[error(
-        "Output is too small (required size {required} bytes, current size {current} bytes). "
-    )]
-    BufferTooSmall { required: usize, current: usize },
-}
-
-#[derive(Error, Debug)]
-pub enum ImageInputError {
-    #[error("Input does not contains an integer number of pixels.")]
-    NotIntegerPixelNumber,
-    #[error("Input does not contains an integer number of rows.")]
-    NotIntegerRowNumber,
-}
-
-impl<'fw, P> ImgOps<'fw> for GpuImage<'fw, P>
-where
-    P: PixelInfo,
-{
-    fn as_binding_resource(&self) -> wgpu::BindingResource {
-        wgpu::BindingResource::TextureView(&self.full_view)
-    }
-
-    fn as_gpu_texture(&self) -> &wgpu::Texture {
-        &self.texture
-    }
-
-    fn get_wgpu_extent3d(&self) -> wgpu::Extent3d {
-        self.size
-    }
-
-    fn dimensions(&self) -> (u32, u32) {
-        (self.size.width, self.size.height)
-    }
-
-    fn new(fw: &'fw crate::Framework, width: u32, height: u32) -> Self {
-        let size = wgpu::Extent3d {
-            width,
-            height,
-            depth_or_array_layers: 1,
-        };
-
-        let format = P::wgpu_format();
-
-        let texture = fw.device.create_texture(&wgpu::TextureDescriptor {
-            label: Some("GpuImage::new"),
-            size,
-            dimension: wgpu::TextureDimension::D2,
-            mip_level_count: 1,
-            sample_count: 1,
-            format,
-            usage: GPU_IMAGE_USAGES,
-        });
-
-        let full_view = texture.create_view(&wgpu::TextureViewDescriptor::default());
-
-        Self {
-            fw,
-            texture,
-            size,
-            full_view,
-            pixel: PhantomData,
-        }
-    }
-
-    fn from_bytes(fw: &'fw crate::Framework, data: &[u8], width: u32, height: u32) -> Self {
-        let size = wgpu::Extent3d {
-            width,
-            height,
-            depth_or_array_layers: 1,
-        };
-
-        let format = P::wgpu_format();
-
-        let texture = fw.device.create_texture_with_data(
-            &fw.queue,
-            &wgpu::TextureDescriptor {
-                label: Some("GpuImage::from_bytes"),
-                size,
-                dimension: wgpu::TextureDimension::D2,
-                mip_level_count: 1,
-                sample_count: 1,
-                format,
-                usage: GPU_IMAGE_USAGES,
-            },
-            data,
-        );
-
-        let full_view = texture.create_view(&Default::default());
-
-        Self {
-            fw,
-            texture,
-            size,
-            full_view,
-            pixel: PhantomData,
-        }
-    }
-
-    /// Constructs an image from a [`wgpu::Texture`] and its [`wgpu::Extent3d`].
-    ///
-    /// # Safety
-    /// If any of the following conditions are not satisfied, the image will
-    /// panic at any time during its usage.
-    /// - `texture` needs to be `wgpu::TextureUsages::STORAGE_BINDING`, `wgpu::TextureUsages::COPY_SRC`,
-    ///   and `wgpu::TextureUsages::COPY_DST`` usable.
-    /// - `T` needs to be the exact same codification `texture` is.
-    /// - `dimensions` needs to have the exact `width` and `height` of `texture` and `depth_or_array_layers = 1`
-    fn from_gpu_parts(
-        fw: &'fw crate::Framework,
-        texture: wgpu::Texture,
-        dimensions: wgpu::Extent3d,
-    ) -> Self {
-        let full_view = texture.create_view(&Default::default());
-
-        Self {
-            fw,
-            texture,
-            size: dimensions,
-            full_view,
-            pixel: PhantomData,
-        }
-    }
-
-    fn into_gpu_parts(self) -> (wgpu::Texture, wgpu::Extent3d) {
-        (self.texture, self.size)
-    }
-}
-
-impl<'fw, P> GpuImage<'fw, P>
-where
-    P: PixelInfo,
-{
-    /// Pulls some elements from the [`GpuImage`] into `buf`, returning how many pixels were read.
-    pub async fn read(&self, buf: &mut [u8]) -> Result<usize, ImageOutputError> {
-        use std::num::NonZeroU32;
-
-        let (width, height) = self.dimensions();
-
-        let img_bytes = (width * height) as usize * P::byte_size();
-
-        if buf.len() < img_bytes {
-            return Err(ImageOutputError::BufferTooSmall {
-                required: img_bytes,
-                current: buf.len(),
-            });
-        }
-
-        let bytes_per_pixel = P::byte_size() as u32;
-        let unpadded_bytes_per_row = self.size.width * bytes_per_pixel;
-        let align = wgpu::COPY_BYTES_PER_ROW_ALIGNMENT;
-        let padded_bytes_per_row_padding = (align - unpadded_bytes_per_row % align) % align;
-        let padded_bytes_per_row = unpadded_bytes_per_row + padded_bytes_per_row_padding;
-
-        let staging_size = (padded_bytes_per_row * self.size.height) as usize;
-
-        let staging = self.fw.device.create_buffer(&wgpu::BufferDescriptor {
-            label: Some("GpuImage::read"),
-            size: staging_size as u64,
-            usage: wgpu::BufferUsages::COPY_SRC
-                | wgpu::BufferUsages::COPY_DST
-                | wgpu::BufferUsages::MAP_READ,
-            mapped_at_creation: false,
-        });
-
-        let mut encoder = self
-            .fw
-            .device
-            .create_command_encoder(&wgpu::CommandEncoderDescriptor {
-                label: Some("GpuImage::read"),
-            });
-
-        let copy_texture = wgpu::ImageCopyTexture {
-            aspect: wgpu::TextureAspect::All,
-            mip_level: 0,
-            origin: wgpu::Origin3d::ZERO,
-            texture: &self.texture,
-        };
-
-        let copy_buffer = wgpu::ImageCopyBuffer {
-            buffer: &staging,
-            layout: wgpu::ImageDataLayout {
-                offset: 0,
-                bytes_per_row: NonZeroU32::new(padded_bytes_per_row),
-                rows_per_image: None,
-            },
-        };
-
-        encoder.copy_texture_to_buffer(copy_texture, copy_buffer, self.size);
-
-        self.fw.queue.submit(Some(encoder.finish()));
-
-<<<<<<< HEAD
-        let download = wgpu::util::DownloadBuffer::read_buffer(
-            &self.fw.device,
-            &self.fw.queue,
-            &staging.slice(..),
-        )
-        .await
-        .map_err(super::buffers::BufferError::AsyncMapError)?;
-=======
-        let download = staging.slice(..);
-
-        let (tx, rx) = futures::channel::oneshot::channel();
-        download.map_async(MapMode::Read, |result| {
-            tx.send(result).expect("GpuImage reading error!");
-        });
-        rx.await
-            .expect("GpuBuffer futures::channel::oneshot error")
-            .map_err(|e| ImageOutputError::BufferError(buffers::BufferError::AsyncMapError(e)))?;
->>>>>>> dfb32d5b
-
-        let bytes_read: usize = download
-            .get_mapped_range()
-            .chunks(padded_bytes_per_row as usize)
-            .zip(buf.chunks_mut(unpadded_bytes_per_row as usize))
-            .map(|(src, dest)| {
-                dest.copy_from_slice(&src[0..unpadded_bytes_per_row as usize]);
-                dest.len()
-            })
-            .sum();
-
-        Ok(bytes_read / P::byte_size())
-    }
-
-    /// Pulls all the pixels from the [`GpuImage`] into a [`Vec`].
-    pub async fn read_vec(&self) -> Result<Vec<u8>, ImageOutputError> {
-        let (width, height) = self.dimensions();
-        let img_pixels = (width * height) as usize * P::byte_size();
-
-        let mut buf = vec![0u8; img_pixels];
-        self.read(&mut buf).await?;
-
-        Ok(buf)
-    }
-
-    /// Blocking version of `GpuImage::read()`.
-    pub fn read_blocking(&self, buf: &mut [u8]) -> Result<usize, ImageOutputError> {
-        futures::executor::block_on(self.read(buf))
-    }
-
-    /// Blocking version of `GpuImage::read_vec()`.
-    pub fn read_vec_blocking(&self) -> Result<Vec<u8>, ImageOutputError> {
-        futures::executor::block_on(self.read_vec())
-    }
-
-    /// Writes a buffer into this [`GpuImage`], returning how many pixels were written. The operation is instantly offloaded.
-    ///
-    /// This function will attempt to write the entire contents of `buf`, unless its capacity
-    /// exceeds the one of the image, in which case the first `width * height` pixels are written.
-    pub fn write(&self, buf: &[u8]) -> Result<usize, ImageInputError> {
-        use std::num::NonZeroU32;
-
-        if buf.len() % P::byte_size() != 0 {
-            return Err(ImageInputError::NotIntegerPixelNumber);
-        }
-        if buf.len() % (P::byte_size() * self.size.width as usize) != 0 {
-            return Err(ImageInputError::NotIntegerRowNumber);
-        }
-
-        let image_bytes = P::byte_size() * (self.size.width * self.size.height) as usize;
-
-        let (write_buf, size) = match buf.len().cmp(&image_bytes) {
-            std::cmp::Ordering::Less => (
-                buf,
-                wgpu::Extent3d {
-                    width: self.size.width,
-                    height: (buf.len() / P::byte_size()) as u32 / self.size.width,
-                    depth_or_array_layers: 1,
-                },
-            ),
-            std::cmp::Ordering::Equal => (buf, self.size),
-            std::cmp::Ordering::Greater => (&buf[..image_bytes], self.size),
-        };
-
-        self.fw.queue.write_texture(
-            self.texture.as_image_copy(),
-            write_buf,
-            wgpu::ImageDataLayout {
-                offset: 0,
-                bytes_per_row: Some(
-                    NonZeroU32::new(P::byte_size() as u32 * self.size.width)
-                        .expect("Could not create a NonZeroU32."),
-                ),
-                rows_per_image: None,
-            },
-            size,
-        );
-
-        let encoder = self
-            .fw
-            .device
-            .create_command_encoder(&wgpu::CommandEncoderDescriptor {
-                label: Some("GpuImage::write"),
-            });
-
-        self.fw.queue.submit(Some(encoder.finish()));
-
-        Ok((size.width * size.height) as usize)
-    }
-}
-
-impl<'fw, P> ImgOps<'fw> for GpuConstImage<'fw, P>
-where
-    P: PixelInfo,
-{
-    fn as_binding_resource(&self) -> wgpu::BindingResource {
-        wgpu::BindingResource::TextureView(&self.full_view)
-    }
-
-    fn as_gpu_texture(&self) -> &wgpu::Texture {
-        &self.texture
-    }
-
-    fn get_wgpu_extent3d(&self) -> wgpu::Extent3d {
-        self.size
-    }
-
-    fn dimensions(&self) -> (u32, u32) {
-        (self.size.width, self.size.height)
-    }
-
-    fn new(fw: &'fw crate::Framework, width: u32, height: u32) -> Self {
-        let size = wgpu::Extent3d {
-            width,
-            height,
-            depth_or_array_layers: 1,
-        };
-
-        let format = P::wgpu_format();
-
-        let texture = fw.device.create_texture(&wgpu::TextureDescriptor {
-            label: Some("GpuConstImage::new"),
-            size,
-            dimension: wgpu::TextureDimension::D2,
-            mip_level_count: 1,
-            sample_count: 1,
-            format,
-            usage: GPU_CONST_IMAGE_USAGES,
-        });
-
-        let full_view = texture.create_view(&wgpu::TextureViewDescriptor::default());
-
-        Self {
-            fw,
-            texture,
-            size,
-            full_view,
-            pixel: PhantomData,
-        }
-    }
-
-    fn from_bytes(fw: &'fw crate::Framework, data: &[u8], width: u32, height: u32) -> Self {
-        let size = wgpu::Extent3d {
-            width,
-            height,
-            depth_or_array_layers: 1,
-        };
-
-        let format = P::wgpu_format();
-
-        let texture = fw.device.create_texture_with_data(
-            &fw.queue,
-            &wgpu::TextureDescriptor {
-                label: Some("GpuConstImage::from_bytes"),
-                size,
-                dimension: wgpu::TextureDimension::D2,
-                mip_level_count: 1,
-                sample_count: 1,
-                format,
-                usage: GPU_CONST_IMAGE_USAGES,
-            },
-            data,
-        );
-
-        let full_view = texture.create_view(&Default::default());
-
-        Self {
-            fw,
-            texture,
-            size,
-            full_view,
-            pixel: PhantomData,
-        }
-    }
-
-    /// Constructs an image from a [`wgpu::Texture`] and its [`wgpu::Extent3d`].
-    ///
-    /// # Safety
-    /// If any of the following conditions are not satisfied, the image will
-    /// panic at any time during its usage.
-    /// - `texture` needs to be `wgpu::TextureUsages::TEXTURE_BINDING` and `wgpu::TextureUsages::COPY_SRC` usable.
-    /// - `T` needs to be the exact same codification `texture` is.
-    /// - `dimensions` needs to have the exact `width` and `height` of `texture` and `depth_or_array_layers = 1`
-    fn from_gpu_parts(
-        fw: &'fw crate::Framework,
-        texture: wgpu::Texture,
-        dimensions: wgpu::Extent3d,
-    ) -> Self {
-        let full_view = texture.create_view(&Default::default());
-
-        Self {
-            fw,
-            texture,
-            size: dimensions,
-            full_view,
-            pixel: PhantomData,
-        }
-    }
-
-    fn into_gpu_parts(self) -> (wgpu::Texture, wgpu::Extent3d) {
-        (self.texture, self.size)
-    }
-}
-
-impl<'fw, P> GpuConstImage<'fw, P>
-where
-    P: PixelInfo,
-{
-    /// Writes a buffer into this [`GpuConstImage`], returning how many pixels were written. The operation is instantly offloaded.
-    ///
-    /// This function will attempt to write the entire contents of `buf`, unless its capacity
-    /// exceeds the one of the image, in which case the first `width * height` pixels are written.
-    pub fn write(&self, buf: &[u8]) -> Result<usize, ImageInputError> {
-        use std::num::NonZeroU32;
-
-        if buf.len() % P::byte_size() != 0 {
-            return Err(ImageInputError::NotIntegerPixelNumber);
-        }
-        if buf.len() % (P::byte_size() * self.size.width as usize) != 0 {
-            return Err(ImageInputError::NotIntegerRowNumber);
-        }
-
-        let image_bytes = P::byte_size() * (self.size.width * self.size.height) as usize;
-
-        let (write_buf, size) = match buf.len().cmp(&image_bytes) {
-            std::cmp::Ordering::Less => (
-                buf,
-                wgpu::Extent3d {
-                    width: self.size.width,
-                    height: buf.len() as u32 / self.size.width,
-                    depth_or_array_layers: 1,
-                },
-            ),
-            std::cmp::Ordering::Equal => (buf, self.size),
-            std::cmp::Ordering::Greater => (&buf[..image_bytes], self.size),
-        };
-
-        self.fw.queue.write_texture(
-            self.texture.as_image_copy(),
-            write_buf,
-            wgpu::ImageDataLayout {
-                offset: 0,
-                bytes_per_row: Some(
-                    NonZeroU32::new(P::byte_size() as u32 * self.size.width)
-                        .expect("Could not create a NonZeroU32."),
-                ),
-                rows_per_image: None,
-            },
-            size,
-        );
-
-        let encoder = self
-            .fw
-            .device
-            .create_command_encoder(&wgpu::CommandEncoderDescriptor {
-                label: Some("GpuConstImage::write"),
-            });
-
-        self.fw.queue.submit(Some(encoder.finish()));
-
-        Ok((size.width * size.height) as usize)
-    }
-}
+use std::marker::PhantomData;
+
+use thiserror::Error;
+use wgpu::{util::DeviceExt, MapMode};
+
+use crate::{primitives::buffers, GpuConstImage, GpuImage};
+
+use super::{ImgOps, PixelInfo};
+
+// TODO https://github.com/bitflags/bitflags/issues/180
+const GPU_IMAGE_USAGES: wgpu::TextureUsages = wgpu::TextureUsages::from_bits_truncate(
+    wgpu::TextureUsages::STORAGE_BINDING.bits()
+        | wgpu::TextureUsages::COPY_SRC.bits()
+        | wgpu::TextureUsages::COPY_DST.bits(),
+);
+const GPU_CONST_IMAGE_USAGES: wgpu::TextureUsages = wgpu::TextureUsages::from_bits_truncate(
+    wgpu::TextureUsages::TEXTURE_BINDING.bits() | wgpu::TextureUsages::COPY_DST.bits(),
+);
+
+#[derive(Error, Debug)]
+pub enum ImageOutputError {
+    #[error(transparent)]
+    BufferError(#[from] crate::primitives::buffers::BufferError),
+    #[error(
+        "Output is too small (required size {required} bytes, current size {current} bytes). "
+    )]
+    BufferTooSmall { required: usize, current: usize },
+}
+
+#[derive(Error, Debug)]
+pub enum ImageInputError {
+    #[error("Input does not contains an integer number of pixels.")]
+    NotIntegerPixelNumber,
+    #[error("Input does not contains an integer number of rows.")]
+    NotIntegerRowNumber,
+}
+
+impl<'fw, P> ImgOps<'fw> for GpuImage<'fw, P>
+where
+    P: PixelInfo,
+{
+    fn as_binding_resource(&self) -> wgpu::BindingResource {
+        wgpu::BindingResource::TextureView(&self.full_view)
+    }
+
+    fn as_gpu_texture(&self) -> &wgpu::Texture {
+        &self.texture
+    }
+
+    fn get_wgpu_extent3d(&self) -> wgpu::Extent3d {
+        self.size
+    }
+
+    fn dimensions(&self) -> (u32, u32) {
+        (self.size.width, self.size.height)
+    }
+
+    fn new(fw: &'fw crate::Framework, width: u32, height: u32) -> Self {
+        let size = wgpu::Extent3d {
+            width,
+            height,
+            depth_or_array_layers: 1,
+        };
+
+        let format = P::wgpu_format();
+
+        let texture = fw.device.create_texture(&wgpu::TextureDescriptor {
+            label: Some("GpuImage::new"),
+            size,
+            dimension: wgpu::TextureDimension::D2,
+            mip_level_count: 1,
+            sample_count: 1,
+            format,
+            usage: GPU_IMAGE_USAGES,
+        });
+
+        let full_view = texture.create_view(&wgpu::TextureViewDescriptor::default());
+
+        Self {
+            fw,
+            texture,
+            size,
+            full_view,
+            pixel: PhantomData,
+        }
+    }
+
+    fn from_bytes(fw: &'fw crate::Framework, data: &[u8], width: u32, height: u32) -> Self {
+        let size = wgpu::Extent3d {
+            width,
+            height,
+            depth_or_array_layers: 1,
+        };
+
+        let format = P::wgpu_format();
+
+        let texture = fw.device.create_texture_with_data(
+            &fw.queue,
+            &wgpu::TextureDescriptor {
+                label: Some("GpuImage::from_bytes"),
+                size,
+                dimension: wgpu::TextureDimension::D2,
+                mip_level_count: 1,
+                sample_count: 1,
+                format,
+                usage: GPU_IMAGE_USAGES,
+            },
+            data,
+        );
+
+        let full_view = texture.create_view(&Default::default());
+
+        Self {
+            fw,
+            texture,
+            size,
+            full_view,
+            pixel: PhantomData,
+        }
+    }
+
+    /// Constructs an image from a [`wgpu::Texture`] and its [`wgpu::Extent3d`].
+    ///
+    /// # Safety
+    /// If any of the following conditions are not satisfied, the image will
+    /// panic at any time during its usage.
+    /// - `texture` needs to be `wgpu::TextureUsages::STORAGE_BINDING`, `wgpu::TextureUsages::COPY_SRC`,
+    ///   and `wgpu::TextureUsages::COPY_DST`` usable.
+    /// - `T` needs to be the exact same codification `texture` is.
+    /// - `dimensions` needs to have the exact `width` and `height` of `texture` and `depth_or_array_layers = 1`
+    fn from_gpu_parts(
+        fw: &'fw crate::Framework,
+        texture: wgpu::Texture,
+        dimensions: wgpu::Extent3d,
+    ) -> Self {
+        let full_view = texture.create_view(&Default::default());
+
+        Self {
+            fw,
+            texture,
+            size: dimensions,
+            full_view,
+            pixel: PhantomData,
+        }
+    }
+
+    fn into_gpu_parts(self) -> (wgpu::Texture, wgpu::Extent3d) {
+        (self.texture, self.size)
+    }
+}
+
+impl<'fw, P> GpuImage<'fw, P>
+where
+    P: PixelInfo,
+{
+    /// Pulls some elements from the [`GpuImage`] into `buf`, returning how many pixels were read.
+    pub async fn read(&self, buf: &mut [u8]) -> Result<usize, ImageOutputError> {
+        use std::num::NonZeroU32;
+
+        let (width, height) = self.dimensions();
+
+        let img_bytes = (width * height) as usize * P::byte_size();
+
+        if buf.len() < img_bytes {
+            return Err(ImageOutputError::BufferTooSmall {
+                required: img_bytes,
+                current: buf.len(),
+            });
+        }
+
+        let bytes_per_pixel = P::byte_size() as u32;
+        let unpadded_bytes_per_row = self.size.width * bytes_per_pixel;
+        let align = wgpu::COPY_BYTES_PER_ROW_ALIGNMENT;
+        let padded_bytes_per_row_padding = (align - unpadded_bytes_per_row % align) % align;
+        let padded_bytes_per_row = unpadded_bytes_per_row + padded_bytes_per_row_padding;
+
+        let staging_size = (padded_bytes_per_row * self.size.height) as usize;
+
+        let staging = self.fw.device.create_buffer(&wgpu::BufferDescriptor {
+            label: Some("GpuImage::read"),
+            size: staging_size as u64,
+            usage: wgpu::BufferUsages::COPY_SRC
+                | wgpu::BufferUsages::COPY_DST
+                | wgpu::BufferUsages::MAP_READ,
+            mapped_at_creation: false,
+        });
+
+        let mut encoder = self
+            .fw
+            .device
+            .create_command_encoder(&wgpu::CommandEncoderDescriptor {
+                label: Some("GpuImage::read"),
+            });
+
+        let copy_texture = wgpu::ImageCopyTexture {
+            aspect: wgpu::TextureAspect::All,
+            mip_level: 0,
+            origin: wgpu::Origin3d::ZERO,
+            texture: &self.texture,
+        };
+
+        let copy_buffer = wgpu::ImageCopyBuffer {
+            buffer: &staging,
+            layout: wgpu::ImageDataLayout {
+                offset: 0,
+                bytes_per_row: NonZeroU32::new(padded_bytes_per_row),
+                rows_per_image: None,
+            },
+        };
+
+        encoder.copy_texture_to_buffer(copy_texture, copy_buffer, self.size);
+
+        self.fw.queue.submit(Some(encoder.finish()));
+
+        let download = staging.slice(..);
+
+        let (tx, rx) = futures::channel::oneshot::channel();
+        download.map_async(MapMode::Read, |result| {
+            tx.send(result).expect("GpuImage reading error!");
+        });
+        rx.await
+            .expect("GpuBuffer futures::channel::oneshot error")
+            .map_err(|e| ImageOutputError::BufferError(buffers::BufferError::AsyncMapError(e)))?;
+
+        let bytes_read: usize = download
+            .get_mapped_range()
+            .chunks(padded_bytes_per_row as usize)
+            .zip(buf.chunks_mut(unpadded_bytes_per_row as usize))
+            .map(|(src, dest)| {
+                dest.copy_from_slice(&src[0..unpadded_bytes_per_row as usize]);
+                dest.len()
+            })
+            .sum();
+
+        Ok(bytes_read / P::byte_size())
+    }
+
+    /// Pulls all the pixels from the [`GpuImage`] into a [`Vec`].
+    pub async fn read_vec(&self) -> Result<Vec<u8>, ImageOutputError> {
+        let (width, height) = self.dimensions();
+        let img_pixels = (width * height) as usize * P::byte_size();
+
+        let mut buf = vec![0u8; img_pixels];
+        self.read(&mut buf).await?;
+
+        Ok(buf)
+    }
+
+    /// Blocking version of `GpuImage::read()`.
+    pub fn read_blocking(&self, buf: &mut [u8]) -> Result<usize, ImageOutputError> {
+        futures::executor::block_on(self.read(buf))
+    }
+
+    /// Blocking version of `GpuImage::read_vec()`.
+    pub fn read_vec_blocking(&self) -> Result<Vec<u8>, ImageOutputError> {
+        futures::executor::block_on(self.read_vec())
+    }
+
+    /// Writes a buffer into this [`GpuImage`], returning how many pixels were written. The operation is instantly offloaded.
+    ///
+    /// This function will attempt to write the entire contents of `buf`, unless its capacity
+    /// exceeds the one of the image, in which case the first `width * height` pixels are written.
+    pub fn write(&self, buf: &[u8]) -> Result<usize, ImageInputError> {
+        use std::num::NonZeroU32;
+
+        if buf.len() % P::byte_size() != 0 {
+            return Err(ImageInputError::NotIntegerPixelNumber);
+        }
+        if buf.len() % (P::byte_size() * self.size.width as usize) != 0 {
+            return Err(ImageInputError::NotIntegerRowNumber);
+        }
+
+        let image_bytes = P::byte_size() * (self.size.width * self.size.height) as usize;
+
+        let (write_buf, size) = match buf.len().cmp(&image_bytes) {
+            std::cmp::Ordering::Less => (
+                buf,
+                wgpu::Extent3d {
+                    width: self.size.width,
+                    height: (buf.len() / P::byte_size()) as u32 / self.size.width,
+                    depth_or_array_layers: 1,
+                },
+            ),
+            std::cmp::Ordering::Equal => (buf, self.size),
+            std::cmp::Ordering::Greater => (&buf[..image_bytes], self.size),
+        };
+
+        self.fw.queue.write_texture(
+            self.texture.as_image_copy(),
+            write_buf,
+            wgpu::ImageDataLayout {
+                offset: 0,
+                bytes_per_row: Some(
+                    NonZeroU32::new(P::byte_size() as u32 * self.size.width)
+                        .expect("Could not create a NonZeroU32."),
+                ),
+                rows_per_image: None,
+            },
+            size,
+        );
+
+        let encoder = self
+            .fw
+            .device
+            .create_command_encoder(&wgpu::CommandEncoderDescriptor {
+                label: Some("GpuImage::write"),
+            });
+
+        self.fw.queue.submit(Some(encoder.finish()));
+
+        Ok((size.width * size.height) as usize)
+    }
+}
+
+impl<'fw, P> ImgOps<'fw> for GpuConstImage<'fw, P>
+where
+    P: PixelInfo,
+{
+    fn as_binding_resource(&self) -> wgpu::BindingResource {
+        wgpu::BindingResource::TextureView(&self.full_view)
+    }
+
+    fn as_gpu_texture(&self) -> &wgpu::Texture {
+        &self.texture
+    }
+
+    fn get_wgpu_extent3d(&self) -> wgpu::Extent3d {
+        self.size
+    }
+
+    fn dimensions(&self) -> (u32, u32) {
+        (self.size.width, self.size.height)
+    }
+
+    fn new(fw: &'fw crate::Framework, width: u32, height: u32) -> Self {
+        let size = wgpu::Extent3d {
+            width,
+            height,
+            depth_or_array_layers: 1,
+        };
+
+        let format = P::wgpu_format();
+
+        let texture = fw.device.create_texture(&wgpu::TextureDescriptor {
+            label: Some("GpuConstImage::new"),
+            size,
+            dimension: wgpu::TextureDimension::D2,
+            mip_level_count: 1,
+            sample_count: 1,
+            format,
+            usage: GPU_CONST_IMAGE_USAGES,
+        });
+
+        let full_view = texture.create_view(&wgpu::TextureViewDescriptor::default());
+
+        Self {
+            fw,
+            texture,
+            size,
+            full_view,
+            pixel: PhantomData,
+        }
+    }
+
+    fn from_bytes(fw: &'fw crate::Framework, data: &[u8], width: u32, height: u32) -> Self {
+        let size = wgpu::Extent3d {
+            width,
+            height,
+            depth_or_array_layers: 1,
+        };
+
+        let format = P::wgpu_format();
+
+        let texture = fw.device.create_texture_with_data(
+            &fw.queue,
+            &wgpu::TextureDescriptor {
+                label: Some("GpuConstImage::from_bytes"),
+                size,
+                dimension: wgpu::TextureDimension::D2,
+                mip_level_count: 1,
+                sample_count: 1,
+                format,
+                usage: GPU_CONST_IMAGE_USAGES,
+            },
+            data,
+        );
+
+        let full_view = texture.create_view(&Default::default());
+
+        Self {
+            fw,
+            texture,
+            size,
+            full_view,
+            pixel: PhantomData,
+        }
+    }
+
+    /// Constructs an image from a [`wgpu::Texture`] and its [`wgpu::Extent3d`].
+    ///
+    /// # Safety
+    /// If any of the following conditions are not satisfied, the image will
+    /// panic at any time during its usage.
+    /// - `texture` needs to be `wgpu::TextureUsages::TEXTURE_BINDING` and `wgpu::TextureUsages::COPY_SRC` usable.
+    /// - `T` needs to be the exact same codification `texture` is.
+    /// - `dimensions` needs to have the exact `width` and `height` of `texture` and `depth_or_array_layers = 1`
+    fn from_gpu_parts(
+        fw: &'fw crate::Framework,
+        texture: wgpu::Texture,
+        dimensions: wgpu::Extent3d,
+    ) -> Self {
+        let full_view = texture.create_view(&Default::default());
+
+        Self {
+            fw,
+            texture,
+            size: dimensions,
+            full_view,
+            pixel: PhantomData,
+        }
+    }
+
+    fn into_gpu_parts(self) -> (wgpu::Texture, wgpu::Extent3d) {
+        (self.texture, self.size)
+    }
+}
+
+impl<'fw, P> GpuConstImage<'fw, P>
+where
+    P: PixelInfo,
+{
+    /// Writes a buffer into this [`GpuConstImage`], returning how many pixels were written. The operation is instantly offloaded.
+    ///
+    /// This function will attempt to write the entire contents of `buf`, unless its capacity
+    /// exceeds the one of the image, in which case the first `width * height` pixels are written.
+    pub fn write(&self, buf: &[u8]) -> Result<usize, ImageInputError> {
+        use std::num::NonZeroU32;
+
+        if buf.len() % P::byte_size() != 0 {
+            return Err(ImageInputError::NotIntegerPixelNumber);
+        }
+        if buf.len() % (P::byte_size() * self.size.width as usize) != 0 {
+            return Err(ImageInputError::NotIntegerRowNumber);
+        }
+
+        let image_bytes = P::byte_size() * (self.size.width * self.size.height) as usize;
+
+        let (write_buf, size) = match buf.len().cmp(&image_bytes) {
+            std::cmp::Ordering::Less => (
+                buf,
+                wgpu::Extent3d {
+                    width: self.size.width,
+                    height: buf.len() as u32 / self.size.width,
+                    depth_or_array_layers: 1,
+                },
+            ),
+            std::cmp::Ordering::Equal => (buf, self.size),
+            std::cmp::Ordering::Greater => (&buf[..image_bytes], self.size),
+        };
+
+        self.fw.queue.write_texture(
+            self.texture.as_image_copy(),
+            write_buf,
+            wgpu::ImageDataLayout {
+                offset: 0,
+                bytes_per_row: Some(
+                    NonZeroU32::new(P::byte_size() as u32 * self.size.width)
+                        .expect("Could not create a NonZeroU32."),
+                ),
+                rows_per_image: None,
+            },
+            size,
+        );
+
+        let encoder = self
+            .fw
+            .device
+            .create_command_encoder(&wgpu::CommandEncoderDescriptor {
+                label: Some("GpuConstImage::write"),
+            });
+
+        self.fw.queue.submit(Some(encoder.finish()));
+
+        Ok((size.width * size.height) as usize)
+    }
+}