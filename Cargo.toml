[package]
authors = ["Jerónimo Sánchez <jeronimosg@hotmail.es>"]
categories = ["concurrency", "science"]
description = "Simple WIP GPGPU framework built on top of wgpu"
edition = "2018"
exclude = ["/Vagrantfile"]
keywords = ["gpgpu", "compute", "opencl", "cuda"]
license = "EUPL-1.2"
name = "gpgpu"
repository = "https://www.github.com/UpsettingBoy/gpgpu-rs"
resolver = "2"
version = "0.2.0"
homepage = "https://www.github.com/UpsettingBoy/gpgpu-rs"


[dependencies]
bytemuck = "1.7"
cfg-if = "1.0"
futures = { version = "0.3", default-features = false, features = ["executor"] }
image = { version = "0.24", default-features = false, optional = true }
<<<<<<< HEAD
wgpu = { version = "0.12", features = ["spirv"] }
=======
wgpu = { version = "0.14", features = ["spirv"] }
>>>>>>> dfb32d5b
ndarray = { version = "0.15", default-features = false, features = [
    "std",
], optional = true }
thiserror = "1.0"
log = { version = "0.4", default-features = false }

[dev-dependencies]
<<<<<<< HEAD
image = { version = "0.24.2", default-features = false, features = [
=======
image = { version = "0.24.3", default-features = false, features = [
>>>>>>> dfb32d5b
    "jpeg",
    "png",
    "rgb",
] }
lazy_static = "1.4.0"
nokhwa = { version = "0.9.1", features = ["input-v4l", "input-msmf"] }
minifb = "0.23.0"

[features]
integrate-image = ["image"]
integrate-ndarray = ["ndarray"]

[[example]]
name = "simple-compute"

[[example]]
name = "mirror-image"

[[example]]
name = "image-compatibility"
required-features = ["integrate-image"]

[[example]]
name = "parallel-compute"

[[example]]
name = "webcam"
required-features = ["integrate-image"]

[[example]]
name = "ndarray"
required-features = ["integrate-ndarray"]

[package.metadata.docs.rs]
cargo-args = ["-Zunstable-options", "-Zrustdoc-scrape-examples=examples"]
<|MERGE_RESOLUTION|>--- conflicted
+++ resolved
@@ -1,72 +1,64 @@
-[package]
-authors = ["Jerónimo Sánchez <jeronimosg@hotmail.es>"]
-categories = ["concurrency", "science"]
-description = "Simple WIP GPGPU framework built on top of wgpu"
-edition = "2018"
-exclude = ["/Vagrantfile"]
-keywords = ["gpgpu", "compute", "opencl", "cuda"]
-license = "EUPL-1.2"
-name = "gpgpu"
-repository = "https://www.github.com/UpsettingBoy/gpgpu-rs"
-resolver = "2"
-version = "0.2.0"
-homepage = "https://www.github.com/UpsettingBoy/gpgpu-rs"
-
-
-[dependencies]
-bytemuck = "1.7"
-cfg-if = "1.0"
-futures = { version = "0.3", default-features = false, features = ["executor"] }
-image = { version = "0.24", default-features = false, optional = true }
-<<<<<<< HEAD
-wgpu = { version = "0.12", features = ["spirv"] }
-=======
-wgpu = { version = "0.14", features = ["spirv"] }
->>>>>>> dfb32d5b
-ndarray = { version = "0.15", default-features = false, features = [
-    "std",
-], optional = true }
-thiserror = "1.0"
-log = { version = "0.4", default-features = false }
-
-[dev-dependencies]
-<<<<<<< HEAD
-image = { version = "0.24.2", default-features = false, features = [
-=======
-image = { version = "0.24.3", default-features = false, features = [
->>>>>>> dfb32d5b
-    "jpeg",
-    "png",
-    "rgb",
-] }
-lazy_static = "1.4.0"
-nokhwa = { version = "0.9.1", features = ["input-v4l", "input-msmf"] }
-minifb = "0.23.0"
-
-[features]
-integrate-image = ["image"]
-integrate-ndarray = ["ndarray"]
-
-[[example]]
-name = "simple-compute"
-
-[[example]]
-name = "mirror-image"
-
-[[example]]
-name = "image-compatibility"
-required-features = ["integrate-image"]
-
-[[example]]
-name = "parallel-compute"
-
-[[example]]
-name = "webcam"
-required-features = ["integrate-image"]
-
-[[example]]
-name = "ndarray"
-required-features = ["integrate-ndarray"]
-
-[package.metadata.docs.rs]
-cargo-args = ["-Zunstable-options", "-Zrustdoc-scrape-examples=examples"]
+[package]
+authors = ["Jerónimo Sánchez <jeronimosg@hotmail.es>"]
+categories = ["concurrency", "science"]
+description = "Simple WIP GPGPU framework built on top of wgpu"
+edition = "2018"
+exclude = ["/Vagrantfile"]
+keywords = ["gpgpu", "compute", "opencl", "cuda"]
+license = "EUPL-1.2"
+name = "gpgpu"
+repository = "https://www.github.com/UpsettingBoy/gpgpu-rs"
+resolver = "2"
+version = "0.2.0"
+homepage = "https://www.github.com/UpsettingBoy/gpgpu-rs"
+
+
+[dependencies]
+bytemuck = "1.7"
+cfg-if = "1.0"
+futures = { version = "0.3", default-features = false, features = ["executor"] }
+image = { version = "0.24", default-features = false, optional = true }
+wgpu = { version = "0.14", features = ["spirv"] }
+ndarray = { version = "0.15", default-features = false, features = [
+    "std",
+], optional = true }
+thiserror = "1.0"
+log = { version = "0.4", default-features = false }
+
+[dev-dependencies]
+image = { version = "0.24.3", default-features = false, features = [
+    "jpeg",
+    "png",
+    "rgb",
+] }
+lazy_static = "1.4.0"
+nokhwa = { version = "0.9.1", features = ["input-v4l", "input-msmf"] }
+minifb = "0.23.0"
+
+[features]
+integrate-image = ["image"]
+integrate-ndarray = ["ndarray"]
+
+[[example]]
+name = "simple-compute"
+
+[[example]]
+name = "mirror-image"
+
+[[example]]
+name = "image-compatibility"
+required-features = ["integrate-image"]
+
+[[example]]
+name = "parallel-compute"
+
+[[example]]
+name = "webcam"
+required-features = ["integrate-image"]
+
+[[example]]
+name = "ndarray"
+required-features = ["integrate-ndarray"]
+
+[package.metadata.docs.rs]
+cargo-args = ["-Zunstable-options", "-Zrustdoc-scrape-examples=examples"]